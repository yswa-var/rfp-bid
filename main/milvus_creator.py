import getpass
import os
<<<<<<< HEAD
from dotenv import load_dotenv
=======
import glob
from pathlib import Path
from typing import Dict, Any, List
>>>>>>> 1413c266
from langchain_text_splitters import RecursiveCharacterTextSplitter
from langchain import hub
from langchain_community.document_loaders import PyPDFLoader
from langchain.chat_models import init_chat_model
from langchain_openai import OpenAIEmbeddings
from langchain_milvus import Milvus
from langchain_core.documents import Document

<<<<<<< HEAD
# Load environment variables
load_dotenv()

=======
def analyze_all_metadata_fields(documents: List[Document]) -> set:
    """Analyze all documents to find all possible metadata fields."""
    all_fields = set()
    for doc in documents:
        all_fields.update(doc.metadata.keys())
    return all_fields
>>>>>>> 1413c266

def clean_and_standardize_metadata(metadata: Dict[str, Any], all_fields: set) -> Dict[str, Any]:
    """Clean metadata and ensure all fields are present with default values."""
    # First clean the field names
    cleaned = {}
    for key, value in metadata.items():
        # Replace invalid characters with underscores
        clean_key = key.replace(':', '_').replace('-', '_').replace(' ', '_')
        # Remove any other special characters and keep only alphanumeric and underscores
        clean_key = ''.join(c if c.isalnum() or c == '_' else '_' for c in clean_key)
        # Ensure key starts with letter or underscore
        if clean_key and clean_key[0].isdigit():
            clean_key = '_' + clean_key
        
        # Convert value to string if it's not already
        if isinstance(value, (list, dict)):
            cleaned[clean_key] = str(value)
        else:
            cleaned[clean_key] = str(value) if value is not None else ""
    
    # Clean all field names in the set
    cleaned_all_fields = set()
    for field in all_fields:
        clean_field = field.replace(':', '_').replace('-', '_').replace(' ', '_')
        clean_field = ''.join(c if c.isalnum() or c == '_' else '_' for c in clean_field)
        if clean_field and clean_field[0].isdigit():
            clean_field = '_' + clean_field
        cleaned_all_fields.add(clean_field)
    
    # Ensure all fields are present with default values
    standardized = {}
    for field in cleaned_all_fields:
        standardized[field] = cleaned.get(field, "")
    
    return standardized

def create_simple_metadata(metadata: Dict[str, Any]) -> Dict[str, str]:
    """Create simplified metadata with only essential fields."""
    return {
        'source': str(metadata.get('source', 'Unknown')),
        'page': str(metadata.get('page', metadata.get('page_label', 'Unknown'))),
        'file_path': str(metadata.get('file_path', '')),
        'total_pages': str(metadata.get('total_pages', 0)),
        'creator': str(metadata.get('creator', '')),
        'producer': str(metadata.get('producer', '')),
    }

def process_documents_robust():
    """Process documents with robust error handling and metadata management."""
    
    print("Initializing components...")
    llm = init_chat_model("gpt-4o-mini", model_provider="openai")
    embeddings = OpenAIEmbeddings(model="text-embedding-3-large")
    URI = "./milvus_example.db"

    # Process multiple PDFs
    pdf_directory = "../example-PDF/"
    pdf_files = glob.glob(os.path.join(pdf_directory, "*.pdf"))
    
    print(f"Found {len(pdf_files)} PDF files to process...")
    
    all_documents = []
    for file_path in pdf_files:
        print(f"Processing: {file_path}")
        try:
            loader = PyPDFLoader(file_path)
            pages = loader.load()
            all_documents.extend(pages)
            print(f"  Loaded {len(pages)} pages")
        except Exception as e:
            print(f"  Error loading {file_path}: {e}")
            continue

    if not all_documents:
        print("No documents loaded successfully!")
        return

    print(f"Total loaded: {len(all_documents)} pages from {len(pdf_files)} PDF files.")
    
    # Analyze all metadata fields
    print("Analyzing metadata fields...")
    all_fields = analyze_all_metadata_fields(all_documents)
    print(f"Found metadata fields: {sorted(all_fields)}")
    
    # Method 1: Try with standardized metadata (all fields present)
    print("\nMethod 1: Attempting with standardized metadata...")
    try:
        # Clean and standardize metadata for all documents
        for doc in all_documents:
            doc.metadata = clean_and_standardize_metadata(doc.metadata, all_fields)
        
        # Split documents
        text_splitter = RecursiveCharacterTextSplitter(
            chunk_size=1000,  
            chunk_overlap=200,  
            add_start_index=True, 
        )
        all_splits = text_splitter.split_documents(all_documents)
        
        # Clean metadata for splits as well
        for doc in all_splits:
            doc.metadata = clean_and_standardize_metadata(doc.metadata, all_fields)
        
        print(f"Split documents into {len(all_splits)} sub-documents.")
        
        # Create vector store
        vector_store = Milvus(
            embedding_function=embeddings,
            connection_args={"uri": URI},
            index_params={"index_type": "FLAT", "metric_type": "L2"},
        )
        
        document_ids = vector_store.add_documents(documents=all_splits)
        print(f"✅ SUCCESS: Added {len(document_ids)} documents to vector store using Method 1!")
        
        return vector_store
        
    except Exception as e:
        print(f"❌ Method 1 failed: {e}")
        print("\nMethod 2: Attempting with simplified metadata...")
        
        try:
            # Method 2: Use only simple, essential metadata
            for doc in all_documents:
                doc.metadata = create_simple_metadata(doc.metadata)
            
            # Split documents again with clean metadata
            text_splitter = RecursiveCharacterTextSplitter(
                chunk_size=1000,  
                chunk_overlap=200,  
                add_start_index=True, 
            )
            all_splits = text_splitter.split_documents(all_documents)
            
            # Clean metadata for splits
            for doc in all_splits:
                doc.metadata = create_simple_metadata(doc.metadata)
            
            print(f"Split documents into {len(all_splits)} sub-documents.")
            
            # Create new vector store
            vector_store = Milvus(
                embedding_function=embeddings,
                connection_args={"uri": URI},
                index_params={"index_type": "FLAT", "metric_type": "L2"},
            )
            
            document_ids = vector_store.add_documents(documents=all_splits)
            print(f"✅ SUCCESS: Added {len(document_ids)} documents to vector store using Method 2!")
            
            return vector_store
            
        except Exception as e2:
            print(f"❌ Method 2 failed: {e2}")
            print("\nMethod 3: Attempting with minimal metadata...")
            
            try:
                for doc in all_documents:
                    doc.metadata = {
                        'source': str(doc.metadata.get('source', 'Unknown')),
                        'page': str(doc.metadata.get('page', doc.metadata.get('page_label', 'Unknown')))
                    }
                
                text_splitter = RecursiveCharacterTextSplitter(
                    chunk_size=1000,  
                    chunk_overlap=200,  
                    add_start_index=True, 
                )
                all_splits = text_splitter.split_documents(all_documents)

                for doc in all_splits:
                    doc.metadata = {
                        'source': str(doc.metadata.get('source', 'Unknown')),
                        'page': str(doc.metadata.get('page', 'Unknown'))
                    }
                
                print(f"Split documents into {len(all_splits)} sub-documents.")

                vector_store = Milvus(
                    embedding_function=embeddings,
                    connection_args={"uri": URI},
                    index_params={"index_type": "FLAT", "metric_type": "L2"},
                )
                
                document_ids = vector_store.add_documents(documents=all_splits)
                print(f"✅ SUCCESS: Added {len(document_ids)} documents to vector store using Method 3!")
                
                return vector_store
                
            except Exception as e3:
                print(f"❌ All methods failed!")
                print(f"Method 1 error: {e}")
                print(f"Method 2 error: {e2}")
                print(f"Method 3 error: {e3}")
                return None

def test_retrieval(vector_store):
    """Test the vector store with sample queries."""
    if not vector_store:
        print("No vector store available for testing!")
        return
    
    print("\n" + "="*50)
    print("TESTING RETRIEVAL")
    print("="*50)
    
    questions = [
        "what is KPMG Estimated cost of GH (Pre-policy)",
        "What are the key findings about smart grids?",
        "What is mentioned about distributed generation?"
    ]
    
    for question in questions:
        print(f"\nQuestion: {question}")
        print("-" * 40)
        
        try:
            retrieved_docs = vector_store.similarity_search(question, k=3)
            
            for i, doc in enumerate(retrieved_docs):
                source_file = doc.metadata.get('source', 'Unknown')
                page_num = doc.metadata.get('page', 'Unknown')
                print(f"Source {i+1}: {Path(source_file).name}, Page {page_num}")
                print(f"  Content: {doc.page_content[:150]}...")
                print()
                
        except Exception as e:
            print(f"Error during retrieval: {e}")

if __name__ == "__main__":
    # Remove existing database
    if os.path.exists("./milvus_example.db"):
        os.remove("./milvus_example.db")
        print("Removed existing database file.")

    vector_store = process_documents_robust()

    test_retrieval(vector_store)
        <|MERGE_RESOLUTION|>--- conflicted
+++ resolved
@@ -1,12 +1,9 @@
 import getpass
 import os
-<<<<<<< HEAD
-from dotenv import load_dotenv
-=======
 import glob
 from pathlib import Path
 from typing import Dict, Any, List
->>>>>>> 1413c266
+from dotenv import load_dotenv
 from langchain_text_splitters import RecursiveCharacterTextSplitter
 from langchain import hub
 from langchain_community.document_loaders import PyPDFLoader
@@ -15,18 +12,12 @@
 from langchain_milvus import Milvus
 from langchain_core.documents import Document
 
-<<<<<<< HEAD
-# Load environment variables
-load_dotenv()
-
-=======
 def analyze_all_metadata_fields(documents: List[Document]) -> set:
     """Analyze all documents to find all possible metadata fields."""
     all_fields = set()
     for doc in documents:
         all_fields.update(doc.metadata.keys())
     return all_fields
->>>>>>> 1413c266
 
 def clean_and_standardize_metadata(metadata: Dict[str, Any], all_fields: set) -> Dict[str, Any]:
     """Clean metadata and ensure all fields are present with default values."""
@@ -82,6 +73,16 @@
     embeddings = OpenAIEmbeddings(model="text-embedding-3-large")
     URI = "./milvus_example.db"
 
+# Load environment variables
+load_dotenv()
+
+
+llm = init_chat_model("gpt-4o-mini", model_provider="openai")
+
+embeddings = OpenAIEmbeddings(model="text-embedding-3-large")
+
+URI = "./milvus_example.db"
+
     # Process multiple PDFs
     pdf_directory = "../example-PDF/"
     pdf_files = glob.glob(os.path.join(pdf_directory, "*.pdf"))
